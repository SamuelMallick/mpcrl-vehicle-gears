--- conflicted
+++ resolved
@@ -30,15 +30,6 @@
 # agent = HeuristicGearAgent(mpc)
 
 # returns, info = agent.evaluate(env, episodes=1)
-<<<<<<< HEAD
-num_eps = 50000
-returns, info = agent.train(
-    env,
-    episodes=num_eps,
-    exp_zero_steps=int(ep_length * num_eps / 2),
-    save_freq=1000,
-    save_path="results/many_traj_N_15_no_clip_pen",
-=======
 
 mpc = SolverTimeRecorder(HybridTrackingFuelMpcFixedGear(5, convexify_fuel=False))
 agent = DQNAgent(mpc, 5, np_random)
@@ -46,7 +37,6 @@
     "results/many_traj_N_5/policy_net_ep_49000.pth",
     weights_only=True,
     map_location="cpu",
->>>>>>> d4657346
 )
 
 returns, info = agent.evaluate(env, episodes=1, policy_net_state_dict=state_dict)
